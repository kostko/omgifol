# Import the Python Imaging Library if it is available. On error, ignore
# the problem and continue. PIL being absent should only affect the
# graphic lump loading/saving methods and the user may not be interested
# in installing PIL just to pass this line if not interested in using the
# graphics functionality at all.
try:
    from PIL import Image, ImageDraw, ImageOps
except:
    pass

import os
import omg.palette
from omg.util import *
import six

class Lump(object):
    """Basic lump class. Instances of Lump (and its subclasses)
    always have the following:

        .data       -- a bytes object holding the lump's data
        .from_file  -- load the data to a file
        .to_file    -- save the data to a file

    The default Lump class merely copies the raw data when
    loading/saving to files, but subclasses may convert data
    appropriately (for example, Graphic supports various image
    formats)."""

    def __init__(self, data=None, from_file=None):
        """Create a new instance. The `data` parameter may be a string
        representing data for the lump. The `source` parameter may be
        a path to a file or a file-like object to load from."""
        self.data = bytes()
        if issubclass(type(data), Lump):
            self.data = data.data
        elif data is not None:
            self.data = data or bytes()
        if from_file:
            self.from_file(from_file)

    def from_file(self, source):
        """Load data from a file. Source may be a path name string
        or a file-like object (with a `write` method)."""
        self.data = readfile(source)

    def to_file(self, target):
        """Write data to a file. Target may be a path name string
        or a file-like object (with a `write` method)."""
        writefile(target, self.data)

    def copy(self):
        return deepcopy(self)


class Music(Lump):
    """Subclass of Lump, for music lumps. Not yet implemented."""
    pass


class Sound(Lump):
    """Subclass of Lump, for sound lumps. Not yet implemented."""
    pass


class Graphic(Lump):
    """Subclass of Lump, for Doom format graphics. Supports
    conversion from/to RAWs (sequences of bytes) and PIL
    Image objects, as well as saving to/loading from various
    file formats (via PIL).

    Useful attributes:
        .dimensions     -- (width, height)
        .width          -- width of the image
        .height         -- height of the image
        .x_offset       -- x offset
        .y_offset       -- y offset
    """

    def __init__(self, data=None, from_file=None, palette=None):
        self.palette = palette or omg.palette.default
        Lump.__init__(self, data, from_file)

    def get_offsets(self):
        """Retrieve the (x, y) offsets of the graphic."""
        return unpack('<hh', self.data[4:8])

    def set_offsets(self, xy):
        """Set the (x, y) offsets of the graphic."""
        self.data = self.data[0:4] + pack('<hh', *xy) + self.data[8:]

    def get_dimensions(self):
        """Retrieve the (width, height) dimensions of the graphic."""
        return unpack('<hh', self.data[0:4])

    offsets = property(get_offsets, set_offsets)
    x_offset = property(lambda self: self.offsets[0],
        lambda self, x: self.set_offsets((x, self.y_offset)))
    y_offset = property(lambda self: self.offsets[1],
        lambda self, y: self.set_offsets((self.x_offset, y)))

    dimensions = property(get_dimensions)
    width  = property(lambda self: self.dimensions[0])
    height = property(lambda self: self.dimensions[1])

    def from_raw(self, data, width, height, x_offset=0, y_offset=0, pal=None):
        """Load a raw 8-bpp image, converting to the Doom picture format
        (used by all graphics except flats)"""
        pal = pal or omg.palette.default
        trans = chr(pal.tran_index)
        # First pass: extract pixel data in column+post format
        columns_in = [data[n:width*height:width] for n in range(width)]
        columns_out = []
        for column in columns_in:
            # Split into chunks of continuous non-transparent pixels
            postdata = filter(None, column.split(trans))
            # Find the y position where each chunk starts
            start_rows = []
            in_trans = True
            for y in range(height):
                if column[y] == trans:
                    in_trans = True
                elif in_trans:
                    start_rows.append(y)
                    in_trans = False
            columns_out.append(zip(start_rows, postdata))
        # Second pass: compile column+post data, adding pointers
        data = []
        columnptrs = []
        pointer = 4*width + 8
        for column in columns_out:
            columnptrs.append(pack('<i', pointer))
            for row, pixels in column:
                data.append("%c%c\x00%s\x00" % (row, len(pixels), pixels))
                pointer += 4 + len(pixels)
            data.append('\xff')
            pointer += 1
        # Merge everything together
<<<<<<< HEAD
        self.data = bytes().join([pack('4h', width, height, x_offset, y_offset),
                    bytes().join(columnptrs), bytes().join(data)])
=======
        self.data = ''.join([pack('<4h', width, height, x_offset, y_offset),
                    ''.join(columnptrs), ''.join(data)])
>>>>>>> 301ca31d

    def to_raw(self, tran_index=None):
        """Returns self converted to a raw (8-bpp) image.

        `tran_index` specifies the palette index to use for
        transparent pixels. The value defaults to that of the
        Graphic object's palette instance."""
        data = self.data
        width, height = self.dimensions
        tran_index = tran_index or self.palette.tran_index
<<<<<<< HEAD
        output = bytearray([tran_index] * (width*height))
        pointers = unpack('%il'%width, data[8 : 8 + width*4])
        for x in range(width):
=======
        output = [chr(tran_index)] * (width*height)
        pointers = unpack('<%ii'%width, data[8 : 8 + width*4])
        for x in xrange(width):
>>>>>>> 301ca31d
            pointer = pointers[x]
            while six.indexbytes(data, pointer) != 0xff:
                post_length = six.indexbytes(data, pointer+1)
                op = six.indexbytes(data, pointer)*width + x
                for p in range(pointer + 3, pointer + post_length + 3):
                    output[op] = six.indexbytes(data, p)
                    op += width
                pointer += post_length + 4
        return bytes(output)

    def to_Image(self):
        """Convert to a PIL Image instance"""
        im = Image.new('P', self.dimensions, None)
        if isinstance(self, Flat):
            im.frombytes(self.data)
        else:
            im.frombytes(self.to_raw())
        im.putpalette(self.palette.save_bytes)
        return im

    def from_Image(self, im, translate=False):
        """Load from a PIL Image instance

        If the input image is 24-bit, the colors will be looked up
        in the current palette.

        If the input image is 8-bit, indices will simply be copied
        from the input image. To properly translate colors between
        palettes, set the `translate` parameter."""

        pixels = im.tostring()
        width, height = im.size
        # High resolution graphics not supported yet, so truncate
        height = min(254, height)
        xoff, yoff = (width // 2)-1, height-5
        if im.mode == "RGB":
            pixels = join([chr(self.palette.match(unpack('BBB', \
                pixels[i*3:(i+1)*3]))) for i in range(width*height)])
        elif im.mode == 'P':
            srcpal = im.palette.tostring()
            if translate:
                R = [c for c in srcpal[0::3]]
                G = [c for c in srcpal[1::3]]
                B = [c for c in srcpal[2::3]]
                # Work around PIL bug: "RGB" loads as "BGR" from bmps (?)
                if filename[-4:].lower() == '.bmp':
                    srcpal = zip(B, G, R)
                else:
                    srcpal = zip(R, G, B)
                lexicon = [chr(self.palette.match(c)) for c in srcpal]
                pixels = join([lexicon[b] for b in pixels])
            else:
                # Simply copy pixels. However, make sure to translate
                # all colors matching the transparency color to the
                # right index. This is necessary because programs
                # aren't consistent in choice of position for the
                # transparent entry.
                packed_color = pack("BBB", *pal.tran_color)
                ri = 0
                while ri != -1:
                    ri = srcpal.find(packed_color, ri+3)
                    if not ri % 3 and ri//3 != self.palette.tran_index:
                        pixels = pixels.replace(chr(ri//3),
                            chr(self.palette.tran_index))
        else:
            raise TypeError("image mode must be 'P' or 'RGB'")

        self.from_raw(pixels, width, height, xoff, yoff, self.palette)

    def from_file(self, filename, translate=False):
        """Load graphic from an image file."""
        if filename[-4:].lower() == '.lmp':
            self.data = readfile(filename)
        else:
            im = Image.open(filename)
            self.from_Image(im, translate)

    def to_file(self, filename, mode='P'):
        """Save the graphic to an image file.

        The output format is selected based on the filename extension.
        For example, "file.jpg" saves to JPEG format. If the file has
        no extension, PNG format is used.

        Special cases: ".lmp" saves the raw lump data, and ".raw" saves
        the raw pixel data.

        `mode` may be be 'P' or 'RGB' for palette or 24 bit output,
        respectively. However, .raw ignores this parameter and always
        writes in palette mode."""

        format = os.path.splitext(filename)[1][1:].upper()
        if   format == 'LMP': writefile(filename, self.data)
        elif format == 'RAW': writefile(filename, self.to_raw())
        else:
            im = self.to_Image()
            om = im.convert(mode)
            if format:
                om.save(filename)
            else:
                om.save(filename, "PNG")

    def translate(self, pal):
        """Translate (in-place) the graphic to another palette."""
        lexicon = [chr(pal.match(self.palette.colors[i])) for i in range(256)]
        lexicon[self.palette.tran_index] = chr(pal.tran_index)
        if isinstance(self, Flat):
            self.data = join([lexicon[b] for b in self.data])
        else:
            raw = self.to_raw()
            #raw = raw.replace(chr(self.palette.tran_index), chr(pal.tran_index))
            self.load_raw(join([lexicon[b] for b in raw]),
                self.width, self.height,
                self.x_offset, self.y_offset)


class Flat(Graphic):
    """Subclass of Graphic, for flat graphics"""

    def get_dimensions(self):
        sz = len(self.data)
        if sz == 4096: return (64, 64)
        if sz == 4160: return (64, 65)
        root = int(sz**0.5)
        if root**2 != sz:
            raise TypeError("unable to determine size: not a square number")
        return (root, root)

    dimensions = property(get_dimensions)
    width  = property(lambda self: self.dimensions[0])
    height = property(lambda self: self.dimensions[1])

    def load_raw(self, data, *unused):
        self.data = data

    def to_raw(self):
        return self.data<|MERGE_RESOLUTION|>--- conflicted
+++ resolved
@@ -135,13 +135,8 @@
             data.append('\xff')
             pointer += 1
         # Merge everything together
-<<<<<<< HEAD
-        self.data = bytes().join([pack('4h', width, height, x_offset, y_offset),
+        self.data = bytes().join([pack('<4h', width, height, x_offset, y_offset),
                     bytes().join(columnptrs), bytes().join(data)])
-=======
-        self.data = ''.join([pack('<4h', width, height, x_offset, y_offset),
-                    ''.join(columnptrs), ''.join(data)])
->>>>>>> 301ca31d
 
     def to_raw(self, tran_index=None):
         """Returns self converted to a raw (8-bpp) image.
@@ -152,15 +147,9 @@
         data = self.data
         width, height = self.dimensions
         tran_index = tran_index or self.palette.tran_index
-<<<<<<< HEAD
         output = bytearray([tran_index] * (width*height))
-        pointers = unpack('%il'%width, data[8 : 8 + width*4])
+        pointers = unpack('<%il'%width, data[8 : 8 + width*4])
         for x in range(width):
-=======
-        output = [chr(tran_index)] * (width*height)
-        pointers = unpack('<%ii'%width, data[8 : 8 + width*4])
-        for x in xrange(width):
->>>>>>> 301ca31d
             pointer = pointers[x]
             while six.indexbytes(data, pointer) != 0xff:
                 post_length = six.indexbytes(data, pointer+1)
